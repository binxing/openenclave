--- conflicted
+++ resolved
@@ -1,15 +1,12 @@
 # Copyright (c) Microsoft Corporation. All rights reserved.
 # Licensed under the MIT License.
 
-<<<<<<< HEAD
-=======
 # NOTE: This is set here so that both `libcxx` and `musl` can use it
 # without setting it twice. This is necessary due to an odd dependency
 # between the two targets. See their respective CMake files for more
 # details.
 set(LIBCXX_INCLUDES ${OE_INCDIR}/openenclave/libcxx)
 
->>>>>>> d5ff3eba
 add_subdirectory(libcxx)
 add_subdirectory(libcxxrt)
 add_subdirectory(libunwind)
