# Copyright (c) Open Enclave SDK contributors.
# Licensed under the MIT License.

if (HAS_QUOTE_PROVIDER)
  install(
    DIRECTORY remote_attestation
    DESTINATION ${CMAKE_INSTALL_DATADIR}/openenclave/samples
    PATTERN
      "gen_pubkey_header.sh"
      PERMISSIONS
        OWNER_EXECUTE
        OWNER_WRITE
        OWNER_READ
        GROUP_EXECUTE
        GROUP_READ
        WORLD_EXECUTE
        WORLD_READ)
  install(
    DIRECTORY attested_tls
    DESTINATION ${CMAKE_INSTALL_DATADIR}/openenclave/samples
    PATTERN
      "gen_pubkey_header.sh"
      PERMISSIONS
        OWNER_EXECUTE
        OWNER_WRITE
        OWNER_READ
        GROUP_EXECUTE
        GROUP_READ
        WORLD_EXECUTE
        WORLD_READ)
endif ()

if (BUILD_ENCLAVES)
  install(
    DIRECTORY local_attestation
    DESTINATION ${CMAKE_INSTALL_DATADIR}/openenclave/samples
    PATTERN
      "gen_pubkey_header.sh"
      PERMISSIONS
        OWNER_EXECUTE
        OWNER_WRITE
        OWNER_READ
        GROUP_EXECUTE
        GROUP_READ
        WORLD_EXECUTE
        WORLD_READ)

  install(DIRECTORY helloworld file-encryptor data-sealing switchless
          DESTINATION ${CMAKE_INSTALL_DATADIR}/openenclave/samples)
endif ()

if (OE_SGX)
  set(BUILD_HOSTVERIFY_INLINE ON)
  add_subdirectory(host_verify)
endif ()

install(
  DIRECTORY host_verify
  DESTINATION ${CMAKE_INSTALL_DATADIR}/openenclave/samples
  COMPONENT OEHOSTVERIFY)

if (WIN32)
  install(
    FILES README_Windows.md
    DESTINATION ${CMAKE_INSTALL_DATADIR}/openenclave/samples
    RENAME README.md)
else ()
  install(FILES config.mk
          DESTINATION ${CMAKE_INSTALL_DATADIR}/openenclave/samples)
  install(
    FILES README_Linux.md
    DESTINATION ${CMAKE_INSTALL_DATADIR}/openenclave/samples
    RENAME README.md)
endif ()

if (WIN32)
  add_test(
    NAME samples
    COMMAND
      ${CMAKE_COMMAND} -DHAS_QUOTE_PROVIDER=${HAS_QUOTE_PROVIDER}
      -DSOURCE_DIR=${CMAKE_CURRENT_SOURCE_DIR}
      -DBUILD_DIR=${PROJECT_BINARY_DIR} -DPREFIX_DIR=${CMAKE_INSTALL_PREFIX}
      -DNUGET_PACKAGE_PATH=${NUGET_PACKAGE_PATH} -P
      ${CMAKE_CURRENT_SOURCE_DIR}/test-samples.cmake)
else ()
<<<<<<< HEAD
  if (OE_SGX)
    # The emulated ARM TrustZone environment does not currently support running
    # CMake with the necessary prerequisites.
    add_test(NAME samples
             COMMAND ${CMAKE_COMMAND} -DHAS_QUOTE_PROVIDER=${HAS_QUOTE_PROVIDER} -DSOURCE_DIR=${CMAKE_CURRENT_SOURCE_DIR} -DBUILD_DIR=${PROJECT_BINARY_DIR} -DPREFIX_DIR=${CMAKE_INSTALL_PREFIX} -P ${CMAKE_CURRENT_SOURCE_DIR}/test-samples.cmake)
  endif ()
=======
  add_test(
    NAME samples
    COMMAND
      ${CMAKE_COMMAND} -DHAS_QUOTE_PROVIDER=${HAS_QUOTE_PROVIDER}
      -DSOURCE_DIR=${CMAKE_CURRENT_SOURCE_DIR}
      -DBUILD_DIR=${PROJECT_BINARY_DIR} -DPREFIX_DIR=${CMAKE_INSTALL_PREFIX} -P
      ${CMAKE_CURRENT_SOURCE_DIR}/test-samples.cmake)
>>>>>>> 7e58f64f
endif ()<|MERGE_RESOLUTION|>--- conflicted
+++ resolved
@@ -82,15 +82,9 @@
       -DBUILD_DIR=${PROJECT_BINARY_DIR} -DPREFIX_DIR=${CMAKE_INSTALL_PREFIX}
       -DNUGET_PACKAGE_PATH=${NUGET_PACKAGE_PATH} -P
       ${CMAKE_CURRENT_SOURCE_DIR}/test-samples.cmake)
-else ()
-<<<<<<< HEAD
-  if (OE_SGX)
-    # The emulated ARM TrustZone environment does not currently support running
-    # CMake with the necessary prerequisites.
-    add_test(NAME samples
-             COMMAND ${CMAKE_COMMAND} -DHAS_QUOTE_PROVIDER=${HAS_QUOTE_PROVIDER} -DSOURCE_DIR=${CMAKE_CURRENT_SOURCE_DIR} -DBUILD_DIR=${PROJECT_BINARY_DIR} -DPREFIX_DIR=${CMAKE_INSTALL_PREFIX} -P ${CMAKE_CURRENT_SOURCE_DIR}/test-samples.cmake)
-  endif ()
-=======
+elseif (OE_SGX)
+  # The emulated ARM TrustZone environment does not currently support running
+  # CMake with the necessary prerequisites.
   add_test(
     NAME samples
     COMMAND
@@ -98,5 +92,4 @@
       -DSOURCE_DIR=${CMAKE_CURRENT_SOURCE_DIR}
       -DBUILD_DIR=${PROJECT_BINARY_DIR} -DPREFIX_DIR=${CMAKE_INSTALL_PREFIX} -P
       ${CMAKE_CURRENT_SOURCE_DIR}/test-samples.cmake)
->>>>>>> 7e58f64f
 endif ()