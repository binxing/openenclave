// Copyright (c) Microsoft Corporation. All rights reserved.
// Licensed under the MIT License.

#include "sgxload.h"
#if defined(OE_USE_LIBSGX)
#include <sgx_enclave_common.h>
#endif

#if defined(__linux__)
#include <fcntl.h>
#include <sys/mman.h>
#include <unistd.h>
#include "linux/sgxioctl.h"
#elif defined(_WIN32)
#include <Windows.h>
#endif

#include <assert.h>
#include <openenclave/bits/safecrt.h>
#include <openenclave/bits/safemath.h>
#include <openenclave/internal/aesm.h>
#include <openenclave/internal/raise.h>
#include <openenclave/internal/sgxcreate.h>
#include <openenclave/internal/sgxsign.h>
#include <openenclave/internal/sgxtypes.h>
#include <openenclave/internal/trace.h>
#include <openenclave/internal/utils.h>
#include "enclave.h"
#include "memalign.h"
#include "sgxmeasure.h"
#include "signkey.h"

static int _make_memory_protect_param(uint64_t inflags, bool simulate)
{
    int outflags = 0;

    if (inflags & SGX_SECINFO_TCS)
    {
        if (simulate)
        {
/* TCS can be read and written in simulation mode */
#if defined(__linux__)
            outflags = PROT_READ | PROT_WRITE;
#elif defined(_WIN32)
            outflags = PAGE_READWRITE;
#endif
        }
        else
        {
#if defined(OE_USE_LIBSGX)
            /* libsgx is only used when not in simulation mode */
            outflags = ENCLAVE_PAGE_THREAD_CONTROL | ENCLAVE_PAGE_READ |
                       ENCLAVE_PAGE_WRITE;
#elif defined(__linux__)
            outflags = PROT_NONE;
#elif defined(_WIN32)
            outflags = PAGE_ENCLAVE_THREAD_CONTROL | PAGE_READWRITE;
#endif
        }
    }
    else if (inflags & SGX_SECINFO_REG)
    {
#if defined(OE_USE_LIBSGX)
        if (!simulate)
        {
            /* libsgx is only used when not in simulation mode */
            if (inflags & SGX_SECINFO_R)
                outflags |= ENCLAVE_PAGE_READ;

            if (inflags & SGX_SECINFO_W)
                outflags |= ENCLAVE_PAGE_WRITE;

            if (inflags & SGX_SECINFO_X)
                outflags |= ENCLAVE_PAGE_EXECUTE;
        }
        else
        {
/* simulation mode falls back to OS memory protection settings */
#endif
#if defined(__linux__)
            if (inflags & SGX_SECINFO_R)
                outflags |= PROT_READ;

            if (inflags & SGX_SECINFO_W)
                outflags |= PROT_WRITE;

            if (inflags & SGX_SECINFO_X)
                outflags |= PROT_EXEC;
#elif defined(_WIN32)
        if ((inflags & SGX_SECINFO_X) && (inflags & SGX_SECINFO_R) &&
            (inflags & SGX_SECINFO_W))
        {
            outflags = PAGE_EXECUTE_READWRITE;
        }
        else if ((inflags & SGX_SECINFO_X) && (inflags & SGX_SECINFO_R))
            outflags = PAGE_EXECUTE_READ;
        else if ((inflags & SGX_SECINFO_X))
            outflags = PAGE_EXECUTE;
        else if ((inflags & SGX_SECINFO_R) && (inflags & SGX_SECINFO_W))
            outflags = PAGE_READWRITE;
        else if ((inflags & SGX_SECINFO_R))
            outflags = PAGE_READONLY;
        else
            outflags = PAGE_NOACCESS;
#endif
#if defined(OE_USE_LIBSGX)
        }
#endif
    }

#if defined(__linux__)
    if (simulate)
    {
        // GDB cannot set breakpoints in write protected pages.
        // Therefore in simulation mode, enable write to pages so that GDB can
        // insert breakpoints (int 3 instruction). Note: PROT_WRITE means enable
        // page write.
        outflags |= PROT_WRITE;
    }
#endif

    return outflags;
}

static sgx_secs_t* _new_secs(uint64_t base, size_t size, bool debug)
{
    sgx_secs_t* secs = NULL;

    if (!(secs = (sgx_secs_t*)oe_memalign(OE_PAGE_SIZE, sizeof(sgx_secs_t))))
        return NULL;

    memset(secs, 0, sizeof(sgx_secs_t));
    secs->size = size;
    secs->base = base;

    secs->flags = SGX_FLAGS_MODE64BIT;
    if (debug)
        secs->flags |= SGX_FLAGS_DEBUG;

    /* what the driver sees with SGX SDK */
    secs->xfrm = SGX_ATTRIBUTES_DEFAULT_XFRM;

    /* COMMENT1: ssaframesize hardcoded to one for now */
    secs->ssaframesize = 1;

    /* secs->flags |= SGX_FLAGS_EINITTOKEN_KEY; */
    /* secs->flags |= SGX_FLAGS_PROVISION_KEY; */

    return secs;
}

/*
** Allocate memory for an enclave so that it has the following layout:
**
**    [............xxxxxxxxxxxxxxxxxxxxxxxx...............]
**     ^           ^                       ^              ^
**    MPTR        BASE                 BASE+SIZE      MPTR+SIZE*2
**
**    [MPTR...BASE]                 - unused
**    [BASE...BASE+SIZE]            - used
**    [BASE+SIZE...MPTR+SIZE*2]     - unused
*/
static void* _allocate_enclave_memory(size_t enclave_size, int fd)
{
#if defined(__linux__)

    /* Allocate enclave memory for simulated and real mode */
    void* result = NULL;
    void* base = NULL;
    void* mptr = MAP_FAILED;

    /* Map memory region */
    {
        int mprot = PROT_READ | PROT_WRITE | PROT_EXEC;
        int mflags = MAP_SHARED;
        uint64_t mmap_size = enclave_size;

        /* If no file descriptor, then perform anonymous mapping and double
         * the allocation size, so that BASE can be aligned on the SIZE
         * boundary. This isn't neccessary on hardware backed enclaves, since
         * the driver will do the alignment. */
        if (fd == -1)
        {
            mflags |= MAP_ANONYMOUS;
            if (oe_safe_mul_u64(mmap_size, 2, &mmap_size) != OE_OK)
            {
                OE_TRACE_ERROR(
                    "oe_safe_mul_u64 failed mmap_size = %ld\n", mmap_size);
                goto done;
            }
        }

        mptr = mmap(NULL, mmap_size, mprot, mflags, fd, 0);
        if (mptr == MAP_FAILED)
        {
            OE_TRACE_ERROR(
                "mmap failed mmap_size=%ld mflags=0x%x\n", mmap_size, mflags);
            goto done;
        }

        /* Exit early in hardware backed enclaves, since it's aligned. */
        if (fd > -1)
        {
            assert((uintptr_t)mptr % mmap_size == 0);
            result = mptr;
            goto done;
        }
    }

    /* Align BASE on a boundary of SIZE */
    {
        uint64_t n = enclave_size;
        uint64_t addr = ((uint64_t)mptr + (n - 1)) / n * n;
        base = (void*)addr;
    }

    /* Unmap [MPTR...BASE] */
    {
        uint8_t* start = (uint8_t*)mptr;
        uint8_t* end = (uint8_t*)base;

        if (start != end && munmap(start, (size_t)(end - start)) != 0)
        {
            OE_TRACE_ERROR(
                "Unmap [MPTR...BASE] failed start=0x%p end=0x%p\n", start, end);
            goto done;
        }
    }

    /* Unmap [BASE+SIZE...MPTR+SIZE*2] */
    {
        uint8_t* start = (uint8_t*)base + enclave_size;
        uint8_t* end = (uint8_t*)mptr + enclave_size * 2;

        if (start != end && munmap(start, (size_t)(end - start)) != 0)
        {
            OE_TRACE_ERROR(
                "Unmap [BASE+SIZE...MPTR+SIZE*2] failed start=0x%p end=0x%p\n",
                start,
                end);
            goto done;
        }
    }

    result = base;

done:

    /* On failure, unmap initially allocated region.
     * Linux will handle already unmapped regions within this original range */
    if (!result && mptr != MAP_FAILED)
        munmap(mptr, enclave_size * 2);

    return result;

#elif defined(_WIN32)

    /* Allocate enclave memory for simulated mode only */
    void* result = NULL;

    /* Allocate virtual memory for this enclave */
    if (!(result = VirtualAlloc(
              NULL,
              enclave_size,
              MEM_COMMIT | MEM_RESERVE,
              PAGE_EXECUTE_READWRITE)))
    {
        OE_TRACE_ERROR(
            "VirtualAlloc failed enclave_size=0x%lx\n", enclave_size);
        goto done;
    }

done:

    return result;

#endif /* defined(_WIN32) */
}

static oe_result_t _sgx_free_enclave_memory(
    void* addr,
    size_t size,
    bool is_simulation)
{
#if defined(__linux__)

#if defined(OE_USE_LIBSGX)
    if (!is_simulation)
    {
        uint32_t enclave_error = 0;
        if (!enclave_delete(addr, &enclave_error) || enclave_error != 0)
<<<<<<< HEAD
            return OE_PLATFORM_ERROR;
=======
        {
            OE_TRACE_ERROR(
                "enclave_delete failed with enclave_error=%d\n", enclave_error);
            return OE_PLATFORM_ERROR;
        }
>>>>>>> 2b1fd587
    }
    else /* FLC simulation mode needs to munmap. */
#endif
    {
<<<<<<< HEAD
=======
        OE_UNUSED(is_simulation);
>>>>>>> 2b1fd587
        munmap(addr, size);
    }

#elif defined(_WIN32)
    VirtualFree(addr, 0, MEM_RELEASE);
#endif

    return OE_OK;
}

static oe_result_t _get_sig_struct(
    const oe_sgx_enclave_properties_t* properties,
    const OE_SHA256* mrenclave,
    sgx_sigstruct_t* sigstruct)
{
    oe_result_t result = OE_UNEXPECTED;

    memset(sigstruct, 0, sizeof(sgx_sigstruct_t));

    /* If sigstruct doesn't have expected header, treat enclave as unsigned */
    if (memcmp(
            ((sgx_sigstruct_t*)properties->sigstruct)->header,
            SGX_SIGSTRUCT_HEADER,
            sizeof(SGX_SIGSTRUCT_HEADER)) != 0)
    {
        /* Only debug-sign unsigned enclaves in debug mode, fail otherwise */
        if (!(properties->config.attributes & SGX_FLAGS_DEBUG))
            OE_RAISE_MSG(
                OE_FAILURE,
                "Failed enclave was not signed with debug flag",
                NULL);

        /* Perform debug-signing with well-known debug-signing key */
        OE_CHECK(
            oe_sgx_sign_enclave(
                mrenclave,
                properties->config.attributes,
                properties->config.product_id,
                properties->config.security_version,
                OE_DEBUG_SIGN_KEY,
                OE_DEBUG_SIGN_KEY_SIZE,
                sigstruct));
    }
    else
    {
        /* Otherwise, treat enclave as signed and use its sigstruct */
        OE_CHECK(
            oe_memcpy_s(
                sigstruct,
                sizeof(sgx_sigstruct_t),
                properties->sigstruct,
                sizeof(sgx_sigstruct_t)));
    }

    result = OE_OK;

done:

    return result;
}

/* obtaining a launch token is only necessary when not using libsgx */
#if !defined(OE_USE_LIBSGX)
static oe_result_t _get_launch_token(
    const oe_sgx_enclave_properties_t* properties,
    sgx_sigstruct_t* sigstruct,
    sgx_launch_token_t* launch_token)
{
    oe_result_t result = OE_UNEXPECTED;
    aesm_t* aesm = NULL;

    /* Initialize the SGX attributes */
    sgx_attributes_t attributes = {0};
    attributes.flags = properties->config.attributes;
    attributes.xfrm = SGX_ATTRIBUTES_DEFAULT_XFRM;

    memset(launch_token, 0, sizeof(sgx_launch_token_t));

    /* Obtain a launch token from the AESM service */
    if (!(aesm = aesm_connect()))
        OE_RAISE(OE_FAILURE);

    OE_CHECK(
        aesm_get_launch_token(
            aesm,
            sigstruct->enclavehash,
            sigstruct->modulus,
            &attributes,
            launch_token));

    result = OE_OK;

done:

    if (aesm)
        aesm_disconnect(aesm);

    return result;
}
#endif

oe_result_t oe_sgx_initialize_load_context(
    oe_sgx_load_context_t* context,
    oe_sgx_load_type_t type,
    uint64_t attributes)
{
    oe_result_t result = OE_UNEXPECTED;

    if (context)
        memset(context, 0, sizeof(oe_sgx_load_context_t));
    if (!context || type == OE_SGX_LOAD_TYPE_UNDEFINED)
        OE_RAISE(OE_INVALID_PARAMETER);

    /* Set attributes before checking context properties */
    context->type = type;
    context->attributes = attributes;
    context->dev = OE_SGX_NO_DEVICE_HANDLE;
#if !defined(OE_USE_LIBSGX) && defined(__linux__)
    if (type != OE_SGX_LOAD_TYPE_MEASURE &&
        !oe_sgx_is_simulation_load_context(context))
    {
        context->dev = open("/dev/isgx", O_RDWR);
        if (context->dev == OE_SGX_NO_DEVICE_HANDLE)
            OE_RAISE_MSG(OE_FAILURE, "open /dev/isgx device file failed");
    }
#endif

    context->state = OE_SGX_LOAD_STATE_INITIALIZED;
    result = OE_OK;

done:
    return result;
}

void oe_sgx_cleanup_load_context(oe_sgx_load_context_t* context)
{
#if !defined(OE_USE_LIBSGX) && defined(__linux__)
    if (context && context->dev != OE_SGX_NO_DEVICE_HANDLE)
        close(context->dev);
#endif
    /* Clear all fields, this also sets state to undefined */
    memset(context, 0, sizeof(oe_sgx_load_context_t));
}

oe_result_t oe_sgx_create_enclave(
    oe_sgx_load_context_t* context,
    size_t enclave_size,
    uint64_t* enclave_addr)
{
    oe_result_t result = OE_UNEXPECTED;
    void* base = NULL;
    sgx_secs_t* secs = NULL;

    if (enclave_addr)
        *enclave_addr = 0;

    if (!context || !enclave_size || !enclave_addr)
        OE_RAISE(OE_INVALID_PARAMETER);

    if (context->state != OE_SGX_LOAD_STATE_INITIALIZED)
        OE_RAISE(OE_INVALID_PARAMETER);

    /* SIZE must be a power of two */
    if (enclave_size != oe_round_u64_to_pow2(enclave_size))
        OE_RAISE(OE_INVALID_PARAMETER);

    /* Only allocate memory if we are creating an enclave in either simulation
     * mode or on Linux Kabylake machines. */
    if (context->type == OE_SGX_LOAD_TYPE_CREATE)
    {
#if defined(OE_USE_LIBSGX) || defined(_WIN32)
        if (oe_sgx_is_simulation_load_context(context))
#endif
        {
            /* Allocation memory-mapped region */
            if (!(base = _allocate_enclave_memory(enclave_size, context->dev)))
                OE_RAISE(OE_OUT_OF_MEMORY);
        }
    }

    /* Create SECS structure */
    if (!(secs = _new_secs(
              (uint64_t)base,
              enclave_size,
              oe_sgx_is_debug_load_context(context))))
        OE_RAISE(OE_OUT_OF_MEMORY);

    /* Measure this operation */
    OE_CHECK(oe_sgx_measure_create_enclave(&context->hash_context, secs));

    if (context->type == OE_SGX_LOAD_TYPE_MEASURE)
    {
        /* Use this phony base address when signing enclaves */
        base = (void*)0x0000ffff00000000;
    }
    else if (oe_sgx_is_simulation_load_context(context))
    {
        /* Simulate enclave creation */
        context->sim.addr = (void*)secs->base;
        context->sim.size = secs->size;
    }
    else
    {
#if defined(OE_USE_LIBSGX)

        uint32_t enclave_error;
        void* base = enclave_create(
            NULL, /* Let OS choose the enclave base address */
            secs->size,
            secs->size,
            ENCLAVE_TYPE_SGX1,
            (const void*)secs,
            sizeof(sgx_secs_t),
            &enclave_error);

        if (!base)
            OE_RAISE_MSG(
                OE_PLATFORM_ERROR,
                "enclave_create with ENCLAVE_TYPE_SGX1 type failed");

        secs->base = (uint64_t)base;

#elif defined(__linux__)

        /* Ask the Linux SGX driver to create the enclave */
        if (sgx_ioctl_enclave_create(context->dev, secs) != 0)
            OE_RAISE(OE_IOCTL_FAILED);

#elif defined(_WIN32)

        /* Ask OS to create the enclave */
        DWORD enclave_error;
        void* base = CreateEnclave(
            GetCurrentProcess(),
            NULL, /* Let OS choose the enclave base address */
            secs->size,
            secs->size,
            ENCLAVE_TYPE_SGX,
            (const void*)secs,
            sizeof(ENCLAVE_CREATE_INFO_SGX),
            &enclave_error);

        if (!base)
            OE_RAISE_MSG(OE_PLATFORM_ERROR, "Win32: CreateEnclave", NULL);

        secs->base = (uint64_t)base;

#endif
    }

    *enclave_addr = base ? (uint64_t)base : secs->base;
    context->state = OE_SGX_LOAD_STATE_ENCLAVE_CREATED;
    result = OE_OK;

done:

    //  free enclave  memory
    if (result != OE_OK && context != NULL &&
        context->type == OE_SGX_LOAD_TYPE_CREATE && base != NULL)
    {
        _sgx_free_enclave_memory(
            base, enclave_size, oe_sgx_is_simulation_load_context(context));
    }

    if (secs)
        oe_memalign_free(secs);

    return result;
}

#if defined(OE_TRACE_MEASURE)

const char* hex_map = "0123456789abcdef";

#define hexof(x) hex_map[((x) >> 4) & 0xf], hex_map[(x)&0xf]
static void _dump_page(uint64_t src)

{
    uint8_t* ptr = (uint8_t*)src;
    for (int i = 0; i < OE_PAGE_SIZE;)
    {
        printf(
            "%c%c%c%c%c%c%c%c%c%c%c%c%c%c%c%c%c%c%c%c%c%c%c%c%c%c%c%c%c%c%c%c%"
            "c%c%c%c%c%c%c%c%c%c%c%c%c%c%c%c%c%c%c%c%c%c%c%c%c%c%c%c%c%c%c%c",
            hexof(ptr[i + 0x00]),
            hexof(ptr[i + 0x01]),
            hexof(ptr[i + 0x02]),
            hexof(ptr[i + 0x03]),
            hexof(ptr[i + 0x04]),
            hexof(ptr[i + 0x05]),
            hexof(ptr[i + 0x06]),
            hexof(ptr[i + 0x07]),
            hexof(ptr[i + 0x08]),
            hexof(ptr[i + 0x09]),
            hexof(ptr[i + 0x0a]),
            hexof(ptr[i + 0x0b]),
            hexof(ptr[i + 0x0c]),
            hexof(ptr[i + 0x0d]),
            hexof(ptr[i + 0x0e]),
            hexof(ptr[i + 0x0f]),
            hexof(ptr[i + 0x10]),
            hexof(ptr[i + 0x11]),
            hexof(ptr[i + 0x12]),
            hexof(ptr[i + 0x13]),
            hexof(ptr[i + 0x14]),
            hexof(ptr[i + 0x15]),
            hexof(ptr[i + 0x16]),
            hexof(ptr[i + 0x17]),
            hexof(ptr[i + 0x18]),
            hexof(ptr[i + 0x19]),
            hexof(ptr[i + 0x1a]),
            hexof(ptr[i + 0x1b]),
            hexof(ptr[i + 0x1c]),
            hexof(ptr[i + 0x1d]),
            hexof(ptr[i + 0x1e]),
            hexof(ptr[i + 0x1f]));
        i += 0x20;
        printf(
            "%c%c%c%c%c%c%c%c%c%c%c%c%c%c%c%c%c%c%c%c%c%c%c%c%c%c%c%c%c%c%c%c%"
            "c%c%c%c%c%c%c%c%c%c%c%c%c%c%c%c%c%c%c%c%c%c%c%c%c%c%c%c%c%c%c%c\n",
            hexof(ptr[i + 0x00]),
            hexof(ptr[i + 0x01]),
            hexof(ptr[i + 0x02]),
            hexof(ptr[i + 0x03]),
            hexof(ptr[i + 0x04]),
            hexof(ptr[i + 0x05]),
            hexof(ptr[i + 0x06]),
            hexof(ptr[i + 0x07]),
            hexof(ptr[i + 0x08]),
            hexof(ptr[i + 0x09]),
            hexof(ptr[i + 0x0a]),
            hexof(ptr[i + 0x0b]),
            hexof(ptr[i + 0x0c]),
            hexof(ptr[i + 0x0d]),
            hexof(ptr[i + 0x0e]),
            hexof(ptr[i + 0x0f]),
            hexof(ptr[i + 0x10]),
            hexof(ptr[i + 0x11]),
            hexof(ptr[i + 0x12]),
            hexof(ptr[i + 0x13]),
            hexof(ptr[i + 0x14]),
            hexof(ptr[i + 0x15]),
            hexof(ptr[i + 0x16]),
            hexof(ptr[i + 0x17]),
            hexof(ptr[i + 0x18]),
            hexof(ptr[i + 0x19]),
            hexof(ptr[i + 0x1a]),
            hexof(ptr[i + 0x1b]),
            hexof(ptr[i + 0x1c]),
            hexof(ptr[i + 0x1d]),
            hexof(ptr[i + 0x1e]),
            hexof(ptr[i + 0x1f]));
        i += 0x20;
    }
}

static void _dump_load_enclave_data(
    uint64_t offset,
    uint64_t flags,
    uint64_t src,
    bool extend)

{
    printf(
        "========== load_enclave_data offset=%x, flags=%x, extend=%d "
        "============\n",
        (uint32_t)offset,
        (uint32_t)flags,
        extend);
    _dump_page(src);
}

#endif /* defined(OE_TRACE_MEASURE) */

oe_result_t oe_sgx_load_enclave_data(
    oe_sgx_load_context_t* context,
    uint64_t base,
    uint64_t addr,
    uint64_t src,
    uint64_t flags,
    bool extend)
{
    oe_result_t result = OE_UNEXPECTED;

    if (!context || !base || !addr || !src || !flags)
        OE_RAISE(OE_INVALID_PARAMETER);

    if (context->state != OE_SGX_LOAD_STATE_ENCLAVE_CREATED)
        OE_RAISE(OE_INVALID_PARAMETER);

    /* ADDR must be page aligned */
    if (addr % OE_PAGE_SIZE)
        OE_RAISE(OE_INVALID_PARAMETER);

#if defined(OE_TRACE_MEASURE)

    _dump_load_enclave_data(addr - base, flags, src, extend);

#endif /* defined(OE_TRACE_MEASURE) */

    /* Measure this operation */
    OE_CHECK(
        oe_sgx_measure_load_enclave_data(
            &context->hash_context, base, addr, src, flags, extend));

    if (context->type == OE_SGX_LOAD_TYPE_MEASURE)
    {
        /* EADD has no further action in measurement mode */
        result = OE_OK;
        goto done;
    }
    else if (oe_sgx_is_simulation_load_context(context))
    {
        /* Simulate enclave add page */
        /* Verify that page is within enclave boundaries */
        if ((void*)addr < context->sim.addr ||
            (uint8_t*)addr >
                (uint8_t*)context->sim.addr + context->sim.size - OE_PAGE_SIZE)
            OE_RAISE_MSG(
                OE_FAILURE, "Page is NOT within enclave boundaries", NULL);

        /* Copy page contents onto memory-mapped region */
        OE_CHECK(
            oe_memcpy_s(
                (uint8_t*)addr, OE_PAGE_SIZE, (uint8_t*)src, OE_PAGE_SIZE));

        /* Set page access permissions */
        {
            int prot = _make_memory_protect_param(flags, true /*simulate*/);

            if (prot > OE_INT_MAX)
                OE_RAISE(OE_FAILURE);

#if defined(__linux__)
            if (mprotect((void*)addr, OE_PAGE_SIZE, prot) != 0)
                OE_RAISE_MSG(OE_FAILURE, "mprotect failed (addr=0x%x)", addr);
#elif defined(_WIN32)
            DWORD old;
            if (!VirtualProtect((LPVOID)addr, OE_PAGE_SIZE, prot, &old))
                OE_RAISE_MSG(
                    OE_FAILURE, "VirtualProtect failed (addr=0x%x)", addr);
#endif
        }
    }
    else
    {
#if defined(OE_USE_LIBSGX)

        int protect = _make_memory_protect_param(flags, false /*not simulate*/);
        if (!extend)
            protect |= ENCLAVE_PAGE_UNVALIDATED;

        uint32_t enclave_error;
        if (enclave_load_data(
                (void*)addr,
                OE_PAGE_SIZE,
                (const void*)src,
                (uint32_t)protect,
                &enclave_error) != OE_PAGE_SIZE)
            OE_RAISE_MSG(
                OE_PLATFORM_ERROR,
                "enclave_load_data failed (addr=0x%x)",
                addr);

#elif defined(__linux__)

        /* Ask the Linux SGX driver to add a page to the enclave */
        if (sgx_ioctl_enclave_add_page(
                context->dev, addr, src, flags, extend) != 0)
            OE_RAISE(OE_IOCTL_FAILED);

#elif defined(_WIN32)

        /* Ask the OS to add a page to the enclave */
        SIZE_T num_bytes = 0;
        DWORD enclave_error;

        DWORD protect =
            _make_memory_protect_param(flags, false /*not simulate*/);
        if (!extend)
            protect |= PAGE_ENCLAVE_UNVALIDATED;

        if (!LoadEnclaveData(
                GetCurrentProcess(),
                (LPVOID)addr,
                (LPCVOID)src,
                OE_PAGE_SIZE,
                protect,
                NULL,
                0,
                &num_bytes,
                &enclave_error))
        {
            OE_RAISE_MSG(OE_PLATFORM_ERROR, "LoadEnclaveData failed", NULL);
        }

#endif
    }

    result = OE_OK;

done:
    return result;
}

oe_result_t oe_sgx_initialize_enclave(
    oe_sgx_load_context_t* context,
    uint64_t addr,
    const oe_sgx_enclave_properties_t* properties,
    OE_SHA256* mrenclave)
{
    oe_result_t result = OE_UNEXPECTED;

    if (mrenclave)
        memset(mrenclave, 0, sizeof(OE_SHA256));

    if (!context || !addr || !properties || !mrenclave)
        OE_RAISE(OE_INVALID_PARAMETER);

    if (context->state != OE_SGX_LOAD_STATE_ENCLAVE_CREATED)
        OE_RAISE(OE_INVALID_PARAMETER);

    /* Measure this operation */
    OE_CHECK(
        oe_sgx_measure_initialize_enclave(&context->hash_context, mrenclave));

    /* EINIT has no further action in measurement/simulation mode */
    if (context->type == OE_SGX_LOAD_TYPE_CREATE &&
        !oe_sgx_is_simulation_load_context(context))
    {
        /* Get a debug sigstruct for MRENCLAVE if necessary */
        sgx_sigstruct_t sigstruct;
        OE_CHECK(_get_sig_struct(properties, mrenclave, &sigstruct));

#if defined(OE_USE_LIBSGX)

        uint32_t enclave_error = 0;
        if (!enclave_initialize(
                (void*)addr,
                (const void*)&sigstruct,
                sizeof(sgx_sigstruct_t),
                &enclave_error))
            OE_RAISE_MSG(OE_PLATFORM_ERROR, "enclave_initialize failed");

        if (enclave_error != 0)
            OE_RAISE_MSG(
                OE_PLATFORM_ERROR, "enclave_error = 0x%x", enclave_error);
#else
        /* If not using libsgx, get a launch token from the AESM service */
        sgx_launch_token_t launch_token;
        OE_CHECK(_get_launch_token(properties, &sigstruct, &launch_token));

#if defined(__linux__)

        /* Ask the Linux SGX driver to initialize the enclave */
        if (sgx_ioctl_enclave_init(
                context->dev,
                addr,
                (uint64_t)&sigstruct,
                (uint64_t)&launch_token) != 0)
            OE_RAISE(OE_IOCTL_FAILED);
#elif defined(_WIN32)

        OE_STATIC_ASSERT(
            OE_FIELD_SIZE(ENCLAVE_INIT_INFO_SGX, SigStruct) ==
            sizeof(sigstruct));
        OE_STATIC_ASSERT(
            OE_FIELD_SIZE(ENCLAVE_INIT_INFO_SGX, EInitToken) <=
            sizeof(launch_token));

        /* Ask the OS to initialize the enclave */
        DWORD enclave_error;
        ENCLAVE_INIT_INFO_SGX info = {{0}};

        OE_CHECK(
            oe_memcpy_s(
                &info.SigStruct,
                sizeof(info.SigStruct),
                (void*)&sigstruct,
                sizeof(sigstruct)));
        OE_CHECK(
            oe_memcpy_s(
                &info.EInitToken,
                sizeof(info.EInitToken),
                (void*)&launch_token,
                sizeof(info.EInitToken)));

        if (!InitializeEnclave(
                GetCurrentProcess(),
                (LPVOID)addr,
                &info,
                sizeof(info),
                &enclave_error))
            OE_RAISE_MSG(OE_PLATFORM_ERROR, "InitializeEnclave failed", NULL);
#endif
#endif
    }

    context->state = OE_SGX_LOAD_STATE_ENCLAVE_INITIALIZED;
    result = OE_OK;

done:
    return result;
}

oe_result_t oe_sgx_delete_enclave(oe_enclave_t* enclave)
{
    oe_result_t result = OE_UNEXPECTED;

    if (!enclave)
        OE_RAISE(OE_INVALID_PARAMETER);

    /* free allocate memory. */
<<<<<<< HEAD
    result = _sgx_free_enclave_memory(
        (void*)enclave->addr, enclave->size, enclave->simulate);

=======
    OE_CHECK(
        _sgx_free_enclave_memory(
            (void*)enclave->addr, enclave->size, enclave->simulate));
    result = OE_OK;
>>>>>>> 2b1fd587
done:
    return result;
}<|MERGE_RESOLUTION|>--- conflicted
+++ resolved
@@ -289,23 +289,16 @@
     {
         uint32_t enclave_error = 0;
         if (!enclave_delete(addr, &enclave_error) || enclave_error != 0)
-<<<<<<< HEAD
-            return OE_PLATFORM_ERROR;
-=======
         {
             OE_TRACE_ERROR(
                 "enclave_delete failed with enclave_error=%d\n", enclave_error);
             return OE_PLATFORM_ERROR;
         }
->>>>>>> 2b1fd587
     }
     else /* FLC simulation mode needs to munmap. */
 #endif
     {
-<<<<<<< HEAD
-=======
         OE_UNUSED(is_simulation);
->>>>>>> 2b1fd587
         munmap(addr, size);
     }
 
@@ -919,16 +912,10 @@
         OE_RAISE(OE_INVALID_PARAMETER);
 
     /* free allocate memory. */
-<<<<<<< HEAD
-    result = _sgx_free_enclave_memory(
-        (void*)enclave->addr, enclave->size, enclave->simulate);
-
-=======
     OE_CHECK(
         _sgx_free_enclave_memory(
             (void*)enclave->addr, enclave->size, enclave->simulate));
     result = OE_OK;
->>>>>>> 2b1fd587
 done:
     return result;
 }