--- conflicted
+++ resolved
@@ -100,10 +100,7 @@
     OE_OCALL_LOG,
     OE_OCALL_CALLOC,
     OE_OCALL_MEMSET,
-<<<<<<< HEAD
-=======
     OE_OCALL_STRNDUP,
->>>>>>> 2fc27ecb
     /* Caution: always add new OCALL function numbers here */
 
     OE_OCALL_MAX, /* This value is never used */
@@ -392,8 +389,6 @@
 /*
 **==============================================================================
 **
-<<<<<<< HEAD
-=======
 ** oe_strndup_args_t
 **
 **     char* oe_host_strndup(const char* str, size_t n)
@@ -410,7 +405,6 @@
 /*
 **==============================================================================
 **
->>>>>>> 2fc27ecb
 ** oe_init_enclave_args_t
 **
 **     Runtime state to initialize enclave state with, includes
