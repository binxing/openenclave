// Copyright (c) Microsoft Corporation. All rights reserved.
// Licensed under the MIT License.

#ifndef _OE_BITS_DEFS_H
#define _OE_BITS_DEFS_H

#if !defined(_MSC_VER) && !defined(__GNUC__)
#error "Unsupported platform"
#endif

/* OE_API_VERSION */
#ifndef OE_API_VERSION
#define OE_API_VERSION 2
#endif

/* OE_PRINTF_FORMAT */
#if defined(__GNUC__) && (__GNUC__ >= 4)
#define OE_PRINTF_FORMAT(N, M) __attribute__((format(printf, N, M)))
#else
#define OE_PRINTF_FORMAT(N, M) /* empty */
#endif

/* OE_UNUSED */
#define OE_UNUSED(P) (void)(P)

/* OE_USED */
#if defined(__GNUC__)
#define OE_USED __attribute__((__used__))
#else
<<<<<<< HEAD
#error OE_USED not implemented
=======
#define OE_USED /* empty */
>>>>>>> c4047092
#endif

/* OE_ALWAYS_INLINE */
#if defined(__linux__)
#define OE_ALWAYS_INLINE __attribute__((always_inline))
#elif defined(_WIN32)
#define OE_ALWAYS_INLINE __forceinline
#endif

/* OE_NEVER_INLINE */
#ifdef _MSC_VER
#define OE_NEVER_INLINE __declspec(noinline)
#elif __GNUC__
#define OE_NEVER_INLINE __attribute__((noinline))
#endif

/* OE_INLINE */
#ifdef _MSC_VER
#define OE_INLINE static __inline
#elif __GNUC__
#define OE_INLINE static __inline__
#endif

#ifdef _MSC_VER
#define OE_NO_OPTIMIZE_BEGIN __pragma(optimize("", off))
#define OE_NO_OPTIMIZE_END __pragma(optimize("", on))
#elif __clang__
#define OE_NO_OPTIMIZE_BEGIN _Pragma("clang optimize off")
#define OE_NO_OPTIMIZE_END _Pragma("clang optimize on")
#elif __GNUC__
#define OE_NO_OPTIMIZE_BEGIN \
    _Pragma("GCC push_options") _Pragma("GCC optimize(\"O0\")")
#define OE_NO_OPTIMIZE_END _Pragma("GCC pop_options")
#else
#error "OE_NO_OPTIMIZE_BEGIN and OE_NO_OPTIMIZE_END not implemented"
#endif

#if defined(__cplusplus)
#define OE_EXTERNC extern "C"
#define OE_EXTERNC_BEGIN \
    extern "C"           \
    {
#define OE_EXTERNC_END }
#else
#define OE_EXTERNC
#define OE_EXTERNC_BEGIN
#define OE_EXTERNC_END
#endif

/*
 * Export a symbol, so it can be found as a dynamic symbol later for
 * ecall/ocall usage.
 */
#ifdef __GNUC__
#define OE_EXPORT __attribute__((visibility("default")))
#elif _MSC_VER
#define OE_EXPORT __declspec(dllexport)
#else
#error "OE_EXPORT unimplemented"
#endif

/*
 * Export a constant symbol.
 * In C, the symbol is annotated with OE_EXPORT const.
 * In C++, const symbols by default have internal linkage.
 * Therefore, the symbol is annotated with OE_EXPORT extern const
 * to ensure extern linkage and prevent compiler warnings.
 */
#if defined(__cplusplus)
#define OE_EXPORT_CONST OE_EXPORT extern const
#else
#define OE_EXPORT_CONST OE_EXPORT const
#endif

/* OE_ALIGNED */
#ifdef __GNUC__
#define OE_ALIGNED(BYTES) __attribute__((aligned(BYTES)))
#elif _MSC_VER
#define OE_ALIGNED(BYTES) __declspec(align(BYTES))
#else
#error OE_ALIGNED not implemented
#endif

/* OE_COUNTOF */
#define OE_COUNTOF(ARR) (sizeof(ARR) / sizeof((ARR)[0]))

/* OE_OFFSETOF */
#ifdef __GNUC__
#define OE_OFFSETOF(TYPE, MEMBER) __builtin_offsetof(TYPE, MEMBER)
#elif _MSC_VER
#ifdef __cplusplus
#define OE_OFFSETOF(TYPE, MEMBER) \
    ((size_t) & reinterpret_cast<char const volatile&>((((TYPE*)0)->MEMBER)))
#else
#define OE_OFFSETOF(TYPE, MEMBER) ((size_t) & (((TYPE*)0)->MEMBER))
#endif
#else
#error OE_OFFSETOF not implemented
#endif

/* NULL */
#ifndef NULL
#ifdef __cplusplus
#define NULL 0L
#else
#define NULL ((void*)0)
#endif
#endif

/* The maxiumum value for a four-byte enum tag */
#define OE_ENUM_MAX 0xffffffff

/* OE_DEPRECATED */
#if defined(__GNUC__)
#define OE_DEPRECATED(FUNC, MSG) FUNC __attribute__((deprecated(MSG)))
#elif defined(_MSC_VER)
#define OE_DEPRECATED(FUNC, MSG) __declspec(deprecated(MSG)) FUNC
#else
#define OE_DEPRECATED(FUNC, MSG) FUNC
#endif

/* OP-TEE provides single-threaded enclaves only, and its ELF loader does not
 * support thread-local relocations. Hence, any enclave that includes a
 * variable marked with __thread will not only not work, but it will fail to
 * load altogether.
 */
#if defined(_ARM_) || defined(_M_ARM) || defined(__arm__) || \
    defined(__thumb__) || defined(__aarch64__)
#define OE_THREAD_LOCAL_STORAGE
#else
#define OE_THREAD_LOCAL_STORAGE __thread
#endif

#endif /* _OE_BITS_DEFS_H */<|MERGE_RESOLUTION|>--- conflicted
+++ resolved
@@ -27,11 +27,7 @@
 #if defined(__GNUC__)
 #define OE_USED __attribute__((__used__))
 #else
-<<<<<<< HEAD
-#error OE_USED not implemented
-=======
 #define OE_USED /* empty */
->>>>>>> c4047092
 #endif
 
 /* OE_ALWAYS_INLINE */
