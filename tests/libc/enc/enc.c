// Copyright (c) Open Enclave SDK contributors.
// Licensed under the MIT License.

#include <dirent.h>
#include <errno.h>
#include <libgen.h>
#include <openenclave/enclave.h>
#include <openenclave/internal/tests.h>
#include <search.h>
#include <stdarg.h>
#include <stdbool.h>
#include <stdint.h>
#include <stdio.h>
#include <stdlib.h>
#include <string.h>
#include <sys/mount.h>
#include <time.h>
#include "libc_t.h"
#include "mtest.h"

#include "libc_tests.h"

#pragma STDC FENV_ACCESS ON

#if defined(__x86_64__) || defined(_M_X64)
#define XMM_OK
#endif

#if defined(XMM_OK)
/* Type of the control word.  */
typedef unsigned int fpu_control_t __attribute__((__mode__(__HI__)));
/* Macros for accessing the hardware control word.  */
#define _FPU_GETCW(cw) __asm__ __volatile__("fnstcw %0" : "=m"(*&cw))
#endif

int t_status = 0;

int device_init()
{
    OE_TEST(oe_load_module_host_file_system() == OE_OK);
    OE_TEST(oe_load_module_host_socket_interface() == OE_OK);
    // OE_TEST(oe_load_module_host_epoll() == OE_OK);

    OE_TEST(mount("/", "/", OE_HOST_FILE_SYSTEM, 0, NULL) == 0);

    return 0;
}

#if defined(XMM_OK)
int my_printfpu_control()
{
    fpu_control_t cw;
    _FPU_GETCW(cw);
    return cw;
}

uint32_t my_getmxcsr()
{
    uint32_t csr;
    asm volatile("stmxcsr %0" : "=m"(csr));
    return csr;
}
#endif

int t_printf(const char* s, ...)
{
    va_list ap;
    char buf[512];

    t_status = 1;
    va_start(ap, s);
    int n = vsnprintf(buf, sizeof buf, s, ap);
    va_end(ap);

    printf("%s\n", buf);
    return n;
}

int t_setrlim(int r, int64_t lim)
{
    return 0;
}

int run_test_helper(const char* test_name, libc_test_function_t test_function)
{
    extern char** __environ;
    char** environ = NULL;
    int ret = 1;

    /* Print running message. */
    printf("=== running: %s\n", test_name);

#if defined(XMM_OK)
    /* Verify that the FPU control word and SSE control/status flags are set
     * correctly before each test */
    uint32_t cw = my_printfpu_control();
    OE_TEST(cw == 0x37f);

    uint32_t csr = my_getmxcsr();
    OE_TEST(csr == 0x1f80);
#endif

    /* Disable Open Enclave debug malloc checks. */
    extern bool oe_disable_debug_malloc_check;
    oe_disable_debug_malloc_check = true;

    /* Allocate an environment for invoking the test. */
    if (!(environ = (char**)calloc(1, sizeof(char*))))
        goto done;

    memset(environ, 0, sizeof(char**));
    __environ = environ;

    /* Run the test */
    const char* argv[] = {"test", NULL};

    if (test_function(1, argv) != 0)
    {
        /* Prevent cascading of false negatives. */
        t_status = 0;

        fprintf(stderr, "*** failed: %s\n", test_name);
        goto done;
    }

    ret = 0;

done:

    free(environ);
    __environ = NULL;

    return ret;
}

int run_test(const char* test_name)
{
    device_init();
    libc_test_function_t test = get_test_case(test_name);

    if (test)
    {
        return run_test_helper(test_name, test);
    }

    printf("*** failed: test %s is not a valid test", test_name);
    return 1;
}

int run_all_tests()
{
    int ret;

    device_init();

    ret = 0;
    for (int i = 0; i < sizeof(libc_tests) / sizeof(libc_test_entry_t); i++)
    {
        libc_test_entry_t test = libc_tests[i];
        ret += run_test_helper(test.test_name, test.test_function);
    }

    return ret;
}

OE_SET_ENCLAVE_SGX(
    1,    /* ProductID */
    1,    /* SecurityVersion */
    true, /* Debug */
    512,  /* NumHeapPages */
    256,  /* NumStackPages */
    4);   /* NumTCS */

#define TA_UUID                                            \
    { /* d7fe296a-24e9-46d1-aa78-9c7395082a41 */           \
        0xd7fe296a, 0x24e9, 0x46d1,                        \
        {                                                  \
            0xaa, 0x78, 0x9c, 0x73, 0x95, 0x08, 0x2a, 0x41 \
        }                                                  \
    }

OE_SET_ENCLAVE_OPTEE(
    TA_UUID,
<<<<<<< HEAD
    512 * 4096,
    256 * 4096,
    TA_FLAG_EXEC_DDR,
=======
    1 * 1024 * 1024,
    12 * 1024,
    0,
>>>>>>> 7e58f64f
    "1.0.0",
    "libc test");<|MERGE_RESOLUTION|>--- conflicted
+++ resolved
@@ -181,14 +181,8 @@
 
 OE_SET_ENCLAVE_OPTEE(
     TA_UUID,
-<<<<<<< HEAD
     512 * 4096,
     256 * 4096,
-    TA_FLAG_EXEC_DDR,
-=======
-    1 * 1024 * 1024,
-    12 * 1024,
     0,
->>>>>>> 7e58f64f
     "1.0.0",
     "libc test");