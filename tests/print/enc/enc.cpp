// Copyright (c) Open Enclave SDK contributors.
// Licensed under the MIT License.

#include <openenclave/enclave.h>
#include <openenclave/internal/print.h>
#include <openenclave/internal/tests.h>
#include <stdio.h>
#include "print_t.h"

int enclave_test_print()
{
    size_t n;

    /* Write to standard output */
    {
        oe_host_printf("oe_host_printf(stdout)\n");

        printf("printf(stdout)\n");

        n = fwrite("fwrite(stdout)\n", 1, 15, stdout);
        OE_TEST(n == 15);
        int r = fputc('o', stdout);
        OE_TEST(r == 'o');
        /* Note that gcc seems to optimize fputs to fwrite, and fprintf to
           fputc, iff we ignore the result. */
        fprintf(stdout, "\n");
        r = fputs("", stdout);
        OE_TEST(r == 0);
        r = fputs("fputs(stdout)\n", stdout);
        OE_TEST(r >= 0);

        const char str[] = "oe_host_write(stdout)\n";
        oe_host_write(0, str, (size_t)-1);
        oe_host_write(0, str, sizeof(str) - 1);
    }

    /* Write to standard error */
    {
        n = fwrite("fwrite(stderr)\n", 1, 15, stderr);
        OE_TEST(n == 15);
        int r = fputc('e', stderr);
        OE_TEST(r == 'e');
        /* Note that gcc seems to optimize fputs to fwrite, and fprintf to
           fputc, iff we ignore the result. */
        fprintf(stderr, "\n");
        r = fputs("fputs(stderr)\n", stderr);
        OE_TEST(r >= 0);
        const char str[] = "oe_host_write(stderr)\n";
        oe_host_write(1, str, (size_t)-1);
        oe_host_write(1, str, sizeof(str) - 1);
    }

    return 0;
}

OE_SET_ENCLAVE_SGX(
    1,    /* ProductID */
    1,    /* SecurityVersion */
<<<<<<< HEAD
    true, /* AllowDebug */
    1024, /* HeapPageCount */
    1024, /* StackPageCount */
    2);   /* TCSCount */

#define TA_UUID                                            \
    { /* 58f3e795-00c3-45e0-9435-3e6fcf734acc */           \
        0x58f3e795, 0x00c3, 0x45e0,                        \
        {                                                  \
            0x94, 0x35, 0x3e, 0x6f, 0xcf, 0x73, 0x4a, 0xcc \
        }                                                  \
    }

OE_SET_ENCLAVE_OPTEE(
    TA_UUID,
    1024 * 4096,
    1024 * 4096,
    TA_FLAG_EXEC_DDR,
    "1.0.0",
    "Print test");
=======
    true, /* Debug */
    1024, /* NumHeapPages */
    1024, /* NumStackPages */
    2);   /* NumTCS */
>>>>>>> 7e58f64f
<|MERGE_RESOLUTION|>--- conflicted
+++ resolved
@@ -56,11 +56,10 @@
 OE_SET_ENCLAVE_SGX(
     1,    /* ProductID */
     1,    /* SecurityVersion */
-<<<<<<< HEAD
-    true, /* AllowDebug */
-    1024, /* HeapPageCount */
-    1024, /* StackPageCount */
-    2);   /* TCSCount */
+    true, /* Debug */
+    1024, /* NumHeapPages */
+    1024, /* NumStackPages */
+    2);   /* NumTCS */
 
 #define TA_UUID                                            \
     { /* 58f3e795-00c3-45e0-9435-3e6fcf734acc */           \
@@ -76,10 +75,4 @@
     1024 * 4096,
     TA_FLAG_EXEC_DDR,
     "1.0.0",
-    "Print test");
-=======
-    true, /* Debug */
-    1024, /* NumHeapPages */
-    1024, /* NumStackPages */
-    2);   /* NumTCS */
->>>>>>> 7e58f64f
+    "Print test");